-- Initial kmc-regexps-syntax.cabal generated by cabal init.  For further
-- documentation, see http://haskell.org/cabal/users-guide/

-- The name of the package.
name:                kmc-regexps-syntax

-- The package version.  See the Haskell package versioning policy (PVP)
-- for standards guiding when and how versions should be incremented.
-- http://www.haskell.org/haskellwiki/Package_versioning_policy
-- PVP summary:      +-+------- breaking API changes
--                   | | +----- non-breaking API additions
--                   | | | +--- code changes with no API change
version:             0.1.0.0

-- A short (one-line) description of the package.
synopsis:            A parser for regular expressions.  Should support most
                     normal extensions to pure REs, like character classes
                     and ranges.

-- A longer description of the package.
-- description:

-- The license under which the package is released.
license:             MIT

-- The file containing the license text.
license-file:        LICENSE

-- The package author(s).
author:              Bjørn and Ulrik

-- An email address to which users can send suggestions, bug reports, and
-- patches.
maintainer:          bugge@diku.dk

-- A copyright notice.
-- copyright:

category:            Text

build-type:          Simple

-- Extra files to be distributed with the package, such as examples or a
-- README.
extra-source-files:  Readme.md

-- Constraint on the version of Cabal needed to build this package.
cabal-version:       >=1.10


library
  -- Modules exported by the library.
  exposed-modules:     KMC.Syntax.External,
                       KMC.Syntax.Internal,
                       KMC.Syntax.Parser,
                       KMC.Syntax.Config,
                       KMC.Syntax.ParserTypes,
                       KMC.Syntax.Numeral,
                       KMC.Syntax.ParserCombinators,
                       KMC.Syntax.Unicode,
                       KMC.Syntax.Char,
                       KMC.Syntax.ByteClass,
                       KMC.Syntax.Bitcode

  -- Other library packages from which modules are imported.
<<<<<<< HEAD
  build-depends:       base           >=4.6   &&  <4.7
                     , transformers   >=0.4   &&  <0.5
=======
  build-depends:       base           >=4.6   &&  <5
                     , transformers   >=0.3   &&  <0.5
>>>>>>> ba76bffd
                     , parsec         >=3.1   &&  <3.2
                     , Cabal          >= 1.20.0.1

  -- Base language which the package is written in.
  default-language:    Haskell2010

test-suite tests
  default-language: Haskell2010
  type: detailed-0.9
  test-module: Tests
  hs-source-dirs: test/
  build-depends:
      base >= 4.6 && < 4.7
    , Cabal >= 1.20.0.1
    , kmc-regexps-syntax<|MERGE_RESOLUTION|>--- conflicted
+++ resolved
@@ -63,13 +63,8 @@
                        KMC.Syntax.Bitcode
 
   -- Other library packages from which modules are imported.
-<<<<<<< HEAD
-  build-depends:       base           >=4.6   &&  <4.7
-                     , transformers   >=0.4   &&  <0.5
-=======
   build-depends:       base           >=4.6   &&  <5
                      , transformers   >=0.3   &&  <0.5
->>>>>>> ba76bffd
                      , parsec         >=3.1   &&  <3.2
                      , Cabal          >= 1.20.0.1
 
